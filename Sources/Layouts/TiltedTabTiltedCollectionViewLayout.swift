--- conflicted
+++ resolved
@@ -11,15 +11,10 @@
 
     private var layoutAttributes: [IndexPath: UICollectionViewLayoutAttributes] = [:]
     private var contentHeight: CGFloat = 0
-<<<<<<< HEAD
-	
-	private let leftRightPadding: CGFloat = 20
-    private let standardAngleOfRotation: CGFloat = -50
-=======
     
+    private let leftRightPadding: CGFloat = 20
     private let minimumAngle: CGFloat = -30
     private let maximumAngle: CGFloat = -80
->>>>>>> 100937f8
     private let standardDepth: CGFloat = 200
     private let distanceBetweenItems: CGFloat = 123
     
